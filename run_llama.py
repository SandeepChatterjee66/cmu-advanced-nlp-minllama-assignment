--- conflicted
+++ resolved
@@ -13,7 +13,6 @@
 import numpy as np
 import torch
 import torch.nn.functional as F
-<<<<<<< HEAD
 from sklearn.metrics import (
     accuracy_score,
     classification_report,
@@ -21,16 +20,6 @@
     recall_score,
 )
 from torch.utils.data import DataLoader, Dataset
-=======
-from torch.utils.data import Dataset, DataLoader
-from sklearn.metrics import classification_report, f1_score, recall_score, accuracy_score
-
-# change it with respect to the original model
-from classifier import LlamaZeroShotClassifier, LlamaEmbeddingClassifier
-from llama import Llama, load_pretrained
-from optimizer import AdamW
-from tokenizer import Tokenizer
->>>>>>> 81cf2001
 from tqdm import tqdm
 
 # change it with respect to the original model
@@ -41,7 +30,6 @@
 from src.tokenizer import Tokenizer
 from src.utils import get_device
 
-<<<<<<< HEAD
 TQDM_DISABLE = False
 
 
@@ -56,21 +44,8 @@
     torch.backends.cudnn.benchmark = False
     torch.backends.cudnn.deterministic = True
 
-=======
-TQDM_DISABLE=False
-# fix the random seed
-def seed_everything(seed=11711):
-	random.seed(seed)
-	np.random.seed(seed)
-	torch.manual_seed(seed)
-	torch.cuda.manual_seed(seed)
-	torch.cuda.manual_seed_all(seed)
-	torch.backends.cudnn.benchmark = False
-	torch.backends.cudnn.deterministic = True
->>>>>>> 81cf2001
 
 class LlamaDataset(Dataset):
-<<<<<<< HEAD
     """Class to load the dataset"""
 
     def __init__(self, dataset: Dataset, args: argparse.Namespace, eos: bool = False):
@@ -78,18 +53,10 @@
         self.p = args
         self.tokenizer = Tokenizer(max_len=args.max_sentence_len)
         self.eos = eos
-=======
-	def __init__(self, dataset, args, eos=False):
-		self.dataset = dataset
-		self.p = args
-		self.tokenizer = Tokenizer(max_len=args.max_sentence_len)
-		self.eos = eos
->>>>>>> 81cf2001
 
 	def __len__(self):
 		return len(self.dataset)
 
-<<<<<<< HEAD
     def __getitem__(self, idx: int):
         ele = self.dataset[idx]
         return ele
@@ -105,29 +72,11 @@
         ]
         token_ids = torch.LongTensor(encoding_padded)
         labels = torch.LongTensor(labels)
-=======
-	def __getitem__(self, idx):
-		ele = self.dataset[idx]
-		return ele
-
-	def pad_data(self, data):
-		sents = [x[0] for x in data]
-		labels = [x[1] for x in data]
-		encoding = [self.tokenizer.encode(s, bos=True, eos=self.eos) for s in sents]
-		max_length_in_batch = max([len(sentence) for sentence in encoding])
-		encoding_padded = [sentence + [self.tokenizer.pad_id] * (max_length_in_batch - len(sentence)) for sentence in encoding]
-		token_ids = torch.LongTensor(encoding_padded)
-		labels = torch.LongTensor(labels)
->>>>>>> 81cf2001
 
 		return token_ids, labels, sents
 
-<<<<<<< HEAD
     def collate_fn(self, all_data: List[dict]) -> Dict[str, torch.Tensor]:
         """Process the data to create the batched data"""
-=======
-	def collate_fn(self, all_data):
->>>>>>> 81cf2001
 
 		token_ids, labels, sents = self.pad_data(all_data)
 		batched_data = {
@@ -139,7 +88,6 @@
 		return batched_data
 
 
-<<<<<<< HEAD
 def create_data(
     filename,
     tokenizer: Tokenizer,
@@ -186,7 +134,6 @@
     else:
         return data
 
-
 # perform model evaluation in terms of the accuracy and f1 score.
 def model_eval(dataloader: DataLoader, model: torch.nn.Module, device: torch.device):
     """Evaluate the model using the specified dataloader and model.
@@ -209,41 +156,6 @@
     sents = []
     for step, batch in enumerate(tqdm(dataloader, desc="eval", disable=TQDM_DISABLE)):
         b_ids, b_labels, b_sents = batch["token_ids"], batch["labels"], batch["sents"]
-=======
-# create the data which is a list of (sentence, label, token for the labels)
-def create_data(filename, tokenizer: Tokenizer, flag: str ='train', lower: bool = False, eos: bool = True, prompt_suffix: Optional[str]=None):
-	# specify the tokenizer
-	num_labels = {}
-	data = []
-
-	with open(filename, 'r') as fp:
-		for line in fp:
-			label, org_sent = line.split(' ||| ')
-			if lower:
-				org_sent = org_sent.lower()
-			sent = org_sent.strip()
-			if prompt_suffix is not None:
-				sent = f"{sent} {prompt_suffix}"
-			tokens = tokenizer.encode(sent, bos=True, eos=eos)
-			label = int(label.strip())
-			if label not in num_labels:
-				num_labels[label] = len(num_labels)
-			data.append((sent, label, tokens))
-	print(f"load {len(data)} data from {filename}")
-	if flag == 'train':
-		return data, len(num_labels)
-	else:
-		return data
-
-# perform model evaluation in terms of the accuracy and f1 score.
-def model_eval(dataloader, model, device):
-	model.eval() # switch to eval model, will turn off randomness like dropout
-	y_true = []
-	y_pred = []
-	sents = []
-	for step, batch in enumerate(tqdm(dataloader, desc=f'eval', disable=TQDM_DISABLE)):
-		b_ids, b_labels, b_sents = batch['token_ids'], batch['labels'], batch['sents']
->>>>>>> 81cf2001
 
 		b_ids = b_ids.to(device)
 
@@ -261,7 +173,7 @@
 
 	return acc, f1, y_pred, y_true, sents
 
-<<<<<<< HEAD
+
 def save_model(
     model: torch.nn.Module,
     optimizer: torch.optim.Optimizer,
@@ -280,29 +192,21 @@
         "numpy_rng": np.random.get_state(),
         "torch_rng": torch.random.get_rng_state(),
     }
-=======
-def save_model(model, optimizer, args, config, filepath):
-	save_info = {
-		'model': model.state_dict(),
-		'optim': optimizer.state_dict(),
-		'args': args,
-		'model_config': config,
-		'system_rng': random.getstate(),
-		'numpy_rng': np.random.get_state(),
-		'torch_rng': torch.random.get_rng_state(),
-	}
 
 	torch.save(save_info, filepath)
 	print(f"save the model to {filepath}")
->>>>>>> 81cf2001
-
-def train(args):
-	device = torch.device('cuda') if args.use_gpu else torch.device('cpu')
-	#### Load data
-	# create the data and its corresponding datasets and dataloader
-	tokenizer = Tokenizer(args.max_sentence_len)
-	train_data, num_labels = create_data(args.train, tokenizer, 'train')
-	dev_data = create_data(args.dev, tokenizer, 'valid')
+
+
+def train(args: argparse.Namespace):
+    """Train the model using the specified arguments."""
+
+    device = get_device(args)
+
+    #### Load data
+    # create the data and its corresponding datasets and dataloader
+    tokenizer = Tokenizer(args.max_sentence_len)
+    train_data, num_labels = create_data(args.train, tokenizer, "train")
+    dev_data = create_data(args.dev, tokenizer, "valid")
 
 	train_dataset = LlamaDataset(train_data, args)
 	dev_dataset = LlamaDataset(dev_data, args)
@@ -329,121 +233,6 @@
 	## specify the optimizer
 	optimizer = AdamW(model.parameters(), lr=lr)
 	best_dev_acc = 0
-
-	## run for the specified number of epochs
-	for epoch in tqdm(range(args.epochs)):
-		model.train()
-		train_loss = 0
-		num_batches = 0
-		for step, batch in enumerate(tqdm(train_dataloader, desc=f'train-{epoch}', disable=TQDM_DISABLE)):
-			b_ids, b_labels, b_sents = batch['token_ids'], batch['labels'], batch['sents']
-
-			b_ids = b_ids.to(device)
-			b_labels = b_labels.to(device)
-
-			optimizer.zero_grad()
-			logits = model(b_ids)
-			loss = F.nll_loss(logits, b_labels.view(-1), reduction='sum') / args.batch_size
-
-			loss.backward()
-			optimizer.step()
-
-			train_loss += loss.item()
-			num_batches += 1
-
-		train_loss = train_loss / (num_batches)
-
-		train_acc, train_f1, *_ = model_eval(train_dataloader, model, device)
-		dev_acc, dev_f1, *_ = model_eval(dev_dataloader, model, device)
-
-		if dev_acc > best_dev_acc:
-			best_dev_acc = dev_acc
-			save_model(model, optimizer, args, config, args.filepath)
-
-		print(f"epoch {epoch}: train loss :: {train_loss :.3f}, train acc :: {train_acc :.3f}, dev acc :: {dev_acc :.3f}")
-
-def generate_sentence(args, prefix, outfile, max_new_tokens = 75, temperature = 0.0):
-	with torch.no_grad():
-		device = torch.device('cuda') if args.use_gpu else torch.device('cpu')
-		ctx = torch.amp.autocast(device_type="cuda", dtype=torch.float32) if args.use_gpu else nullcontext()
-		llama = load_pretrained(args.pretrained_model_path)
-		llama = llama.to(device)
-		print(f"load model from {args.pretrained_model_path}")
-		enc = Tokenizer(args.max_sentence_len)
-
-		start_ids = enc.encode(prefix, bos=True, eos=False)
-		x = (torch.tensor(start_ids, dtype=torch.long, device=device)[None, ...])
-
-		# run generation
-		with torch.no_grad():
-			with ctx:
-				y = llama.generate(x, max_new_tokens, temperature=temperature)
-				sentence = enc.decode(y[0].tolist())
-				print(f"Temperature is {temperature}")
-				print(sentence)
-				print('---------------')
-				writer = open(outfile, 'w')
-				writer.write(sentence)
-				print(f"Wrote generated sentence to {outfile}.")
-				writer.close()
-
-def write_predictions_to_file(split: str, outfile: str, acc: float, pred: list[str], sents: list[str]):
-	with open(outfile, "w+") as f:
-		print(f"{split} acc :: {acc :.3f}")
-		for s, p in zip(sents, pred):
-			f.write(f"{p} ||| {s}\n")
-
-def test_with_prompting(args):
-	assert args.dev_out.endswith("dev-prompting-output.txt"), 'For saving prompting results, please set the dev_out argument as "<dataset>-dev-prompting-output.txt"'
-	assert args.test_out.endswith("test-prompting-output.txt"), 'For saving prompting results, please set the test_out argument as "<dataset>-test-prompting-output.txt"'
-
-<<<<<<< HEAD
-def train(args: argparse.Namespace):
-    """Train the model using the specified arguments."""
-
-    device = get_device(args)
-
-    #### Load data
-    # create the data and its corresponding datasets and dataloader
-    tokenizer = Tokenizer(args.max_sentence_len)
-    train_data, num_labels = create_data(args.train, tokenizer, "train")
-    dev_data = create_data(args.dev, tokenizer, "valid")
-
-    train_dataset = LlamaDataset(train_data, args)
-    dev_dataset = LlamaDataset(dev_data, args)
-
-    train_dataloader = DataLoader(
-        train_dataset,
-        shuffle=True,
-        batch_size=args.batch_size,
-        collate_fn=train_dataset.collate_fn,
-    )
-    dev_dataloader = DataLoader(
-        dev_dataset,
-        shuffle=False,
-        batch_size=args.batch_size,
-        collate_fn=dev_dataset.collate_fn,
-    )
-
-    #### Init model
-    config = {
-        "hidden_dropout_prob": args.hidden_dropout_prob,
-        "pretrained_model_path": args.pretrained_model_path,
-        "num_labels": num_labels,
-        "data_dir": ".",
-        "option": args.option,
-    }
-
-    config = SimpleNamespace(**config)
-
-    # initialize the Senetence Classification Model
-    model = LlamaEmbeddingClassifier(config)
-    model = model.to(device)
-
-    lr = args.lr
-    ## specify the optimizer
-    optimizer = AdamW(model.parameters(), lr=lr)
-    best_dev_acc = 0
 
     ## run for the specified number of epochs
     for epoch in tqdm(range(args.epochs)):
@@ -459,33 +248,29 @@
                 batch["sents"],
             )
 
-            b_ids = b_ids.to(device)
-            b_labels = b_labels.to(device)
-
-            optimizer.zero_grad()
-            logits = model(b_ids)
-            loss = (
-                F.nll_loss(logits, b_labels.view(-1), reduction="sum") / args.batch_size
-            )
-
-            loss.backward()
-            optimizer.step()
-
-            train_loss += loss.item()
-            num_batches += 1
-
-        train_loss = train_loss / (num_batches)
+			b_ids = b_ids.to(device)
+			b_labels = b_labels.to(device)
+
+			optimizer.zero_grad()
+			logits = model(b_ids)
+			loss = F.nll_loss(logits, b_labels.view(-1), reduction='sum') / args.batch_size
+
+			loss.backward()
+			optimizer.step()
+
+			train_loss += loss.item()
+			num_batches += 1
+
+		train_loss = train_loss / (num_batches)
 
         train_acc, _, *_ = model_eval(train_dataloader, model, device)
         dev_acc, _, *_ = model_eval(dev_dataloader, model, device)
 
-        if dev_acc > best_dev_acc:
-            best_dev_acc = dev_acc
-            save_model(model, optimizer, args, config, args.filepath)
-
-        print(
-            f"epoch {epoch}: train loss :: {train_loss :.3f}, train acc :: {train_acc :.3f}, dev acc :: {dev_acc :.3f}"
-        )
+		if dev_acc > best_dev_acc:
+			best_dev_acc = dev_acc
+			save_model(model, optimizer, args, config, args.filepath)
+
+		print(f"epoch {epoch}: train loss :: {train_loss :.3f}, train acc :: {train_acc :.3f}, dev acc :: {dev_acc :.3f}")
 
 
 def generate_sentence(
@@ -516,21 +301,21 @@
         print(f"load model from {args.pretrained_model_path}")
         enc = Tokenizer(args.max_sentence_len)
 
-        start_ids = enc.encode(prefix, bos=True, eos=False)
-        x = torch.tensor(start_ids, dtype=torch.long, device=device)[None, ...]
-
-        # run generation
-        with torch.no_grad():
-            with ctx:
-                y = llama.generate(x, max_new_tokens, temperature=temperature)
-                sentence = enc.decode(y[0].tolist())
-                print(f"Temperature is {temperature}")
-                print(sentence)
-                print("---------------")
-                writer = open(outfile, "w")
-                writer.write(sentence)
-                print(f"Wrote generated sentence to {outfile}.")
-                writer.close()
+		start_ids = enc.encode(prefix, bos=True, eos=False)
+		x = (torch.tensor(start_ids, dtype=torch.long, device=device)[None, ...])
+
+		# run generation
+		with torch.no_grad():
+			with ctx:
+				y = llama.generate(x, max_new_tokens, temperature=temperature)
+				sentence = enc.decode(y[0].tolist())
+				print(f"Temperature is {temperature}")
+				print(sentence)
+				print('---------------')
+				writer = open(outfile, 'w')
+				writer.write(sentence)
+				print(f"Wrote generated sentence to {outfile}.")
+				writer.close()
 
 
 def write_predictions_to_file(
@@ -542,18 +327,8 @@
         print(f"{split} acc :: {acc :.3f}")
         for s, p in zip(sents, pred):
             f.write(f"{p} ||| {s}\n")
-=======
-	with torch.no_grad():
->>>>>>> 81cf2001
-
-		device = torch.device('cuda') if args.use_gpu else torch.device('cpu')
-		#### Load data
-		# create the data and its corresponding datasets and dataloader
-		tokenizer = Tokenizer(args.max_sentence_len)
-		label_names = json.load(open(args.label_names, 'r'))
-		_, num_labels = create_data(args.train, tokenizer, 'train')
-
-<<<<<<< HEAD
+
+
 def test_with_prompting(args: argparse.Namespace):
     """Test the model using the specified arguments from command line"""
 
@@ -564,7 +339,7 @@
         "test-prompting-output.txt"
     ), 'For saving prompting results, please set the test_out argument as "<dataset>-test-prompting-output.txt"'
 
-    with torch.no_grad():
+	with torch.no_grad():
 
         device = get_device(args)
         #### Load data
@@ -573,68 +348,39 @@
         label_names = json.load(open(args.label_names, "r"))
         _, num_labels = create_data(args.train, tokenizer, "train")
 
-        #### Init model
-        config = {
-            "pretrained_model_path": args.pretrained_model_path,
-            "label_names": label_names,
-            "num_labels": num_labels,
-            "data_dir": ".",
-            "option": args.option,
-        }
-
-        config = SimpleNamespace(**config)
-
-        if len(label_names) == 2:
-            label_name_str = " or ".join(label_names)
-        else:
-            label_name_str = ", ".join(label_names[:-1]) + ", or " + label_names[-1]
-        prompt_suffix = f"Is this movie {label_name_str}? This movie is "
-        model = LlamaZeroShotClassifier(config, tokenizer, label_names)
-        model = model.to(device)
-
-        dev_data = create_data(
-            args.dev, tokenizer, "valid", eos=False, prompt_suffix=prompt_suffix
-        )
-        dev_dataset = LlamaDataset(dev_data, args, eos=False)
-        dev_dataloader = DataLoader(
-            dev_dataset,
-            shuffle=False,
-            batch_size=args.batch_size,
-            collate_fn=dev_dataset.collate_fn,
-        )
-
-        test_data = create_data(
-            args.test, tokenizer, "test", eos=False, prompt_suffix=prompt_suffix
-        )
-        test_dataset = LlamaDataset(test_data, args, eos=False)
-        test_dataloader = DataLoader(
-            test_dataset,
-            shuffle=False,
-            batch_size=args.batch_size,
-            collate_fn=test_dataset.collate_fn,
-        )
-
-        dev_acc, _, dev_pred, _, dev_sents = model_eval(dev_dataloader, model, device)
-        test_acc, _, test_pred, _, test_sents = model_eval(
-            test_dataloader, model, device
-        )
-
-        write_predictions_to_file("dev", args.dev_out, dev_acc, dev_pred, dev_sents)
-        write_predictions_to_file(
-            "test", args.test_out, test_acc, test_pred, test_sents
-        )
-=======
 		#### Init model
 		config = {'pretrained_model_path': args.pretrained_model_path,
 				'label_names': label_names,
 				'num_labels': num_labels,
 				'data_dir': '.',
 				'option': args.option}
->>>>>>> 81cf2001
 
 		config = SimpleNamespace(**config)
 
-<<<<<<< HEAD
+		if len(label_names) == 2:
+			label_name_str = " or ".join(label_names)
+		else:
+			label_name_str = ", ".join(label_names[:-1]) + ", or " + label_names[-1]
+		prompt_suffix=f"Is this movie {label_name_str}? This movie is "
+		model = LlamaZeroShotClassifier(config, tokenizer, label_names)
+		model = model.to(device)
+
+		dev_data = create_data(args.dev, tokenizer, 'valid', eos=False, prompt_suffix=prompt_suffix)
+		dev_dataset = LlamaDataset(dev_data, args, eos=False)
+		dev_dataloader = DataLoader(dev_dataset, shuffle=False, batch_size=args.batch_size, collate_fn=dev_dataset.collate_fn)
+
+		test_data = create_data(args.test, tokenizer, 'test', eos=False, prompt_suffix=prompt_suffix)
+		test_dataset = LlamaDataset(test_data, args, eos=False)
+		test_dataloader = DataLoader(test_dataset, shuffle=False, batch_size=args.batch_size, collate_fn=test_dataset.collate_fn)
+
+        dev_acc, _, dev_pred, _, dev_sents = model_eval(dev_dataloader, model, device)
+        test_acc, _, test_pred, _, test_sents = model_eval(
+            test_dataloader, model, device
+        )
+
+		write_predictions_to_file("dev", args.dev_out, dev_acc, dev_pred, dev_sents)
+		write_predictions_to_file("test", args.test_out, test_acc, test_pred, test_sents)
+
 def test(args: argparse.Namespace):
     """Test the model using the specified arguments."""
 
@@ -667,14 +413,9 @@
             collate_fn=dev_dataset.collate_fn,
         )
 
-        test_data = create_data(args.test, tokenizer, "test")
-        test_dataset = LlamaDataset(test_data, args)
-        test_dataloader = DataLoader(
-            test_dataset,
-            shuffle=False,
-            batch_size=args.batch_size,
-            collate_fn=test_dataset.collate_fn,
-        )
+		test_data = create_data(args.test, tokenizer, 'test')
+		test_dataset = LlamaDataset(test_data, args)
+		test_dataloader = DataLoader(test_dataset, shuffle=False, batch_size=args.batch_size, collate_fn=test_dataset.collate_fn)
 
         # evaluate the model on the dev and test sets
         dev_acc, _, dev_pred, _, dev_sents = model_eval(dev_dataloader, model, device)
@@ -686,21 +427,8 @@
         write_predictions_to_file(
             "test", args.test_out, test_acc, test_pred, test_sents
         )
-=======
-		if len(label_names) == 2:
-			label_name_str = " or ".join(label_names)
-		else:
-			label_name_str = ", ".join(label_names[:-1]) + ", or " + label_names[-1]
-		prompt_suffix=f"Is this movie {label_name_str}? This movie is "
-		model = LlamaZeroShotClassifier(config, tokenizer, label_names)
-		model = model.to(device)
->>>>>>> 81cf2001
-
-		dev_data = create_data(args.dev, tokenizer, 'valid', eos=False, prompt_suffix=prompt_suffix)
-		dev_dataset = LlamaDataset(dev_data, args, eos=False)
-		dev_dataloader = DataLoader(dev_dataset, shuffle=False, batch_size=args.batch_size, collate_fn=dev_dataset.collate_fn)
-
-<<<<<<< HEAD
+
+
 def get_args():
     """Get the arguments from the command line."""
 
@@ -742,138 +470,25 @@
         "--test_out", type=str, default="output/cfimdb-test-prompting-output.txt"
     )
 
-    # hyper parameters
-    parser.add_argument(
-        "--batch_size",
-        help="sst: 64, cfimdb: 8 can fit a 12GB GPU",
-        type=int,
-        default=8,
-    )
-    parser.add_argument("--hidden_dropout_prob", type=float, default=0.3)
-    parser.add_argument(
-        "--lr",
-        type=float,
-        help="learning rate, default lr for 'pretrain': 1e-3, 'finetune': 1e-5",
-        default=2e-5,
-    )
+	# hyper parameters
+	parser.add_argument("--batch_size", help='sst: 64, cfimdb: 8 can fit a 12GB GPU', type=int, default=8)
+	parser.add_argument("--hidden_dropout_prob", type=float, default=0.3)
+	parser.add_argument("--lr", type=float, help="learning rate, default lr for 'pretrain': 1e-3, 'finetune': 1e-5",
+						default=2e-5)
 
     args = parser.parse_args()
     print("Running with the following arguments:")
     pprint(vars(args))
     print("=====================================")
     return args
-=======
-		test_data = create_data(args.test, tokenizer, 'test', eos=False, prompt_suffix=prompt_suffix)
-		test_dataset = LlamaDataset(test_data, args, eos=False)
-		test_dataloader = DataLoader(test_dataset, shuffle=False, batch_size=args.batch_size, collate_fn=test_dataset.collate_fn)
-
-		dev_acc, dev_f1, dev_pred, dev_true, dev_sents = model_eval(dev_dataloader, model, device)
-		test_acc, test_f1, test_pred, test_true, test_sents = model_eval(test_dataloader, model, device)
->>>>>>> 81cf2001
-
-		write_predictions_to_file("dev", args.dev_out, dev_acc, dev_pred, dev_sents)
-		write_predictions_to_file("test", args.test_out, test_acc, test_pred, test_sents)
-
-def test(args):
-	assert args.dev_out.endswith("dev-finetuning-output.txt"), 'For saving finetuning results, please set the dev_out argument as "<dataset>-dev-finetuning-output.txt"'
-	assert args.test_out.endswith("test-finetuning-output.txt"), 'For saving finetuning results, please set the test_out argument as "<dataset>-test-finetuning-output.txt"'
-	with torch.no_grad():
-		device = torch.device('cuda') if args.use_gpu else torch.device('cpu')
-		saved = torch.load(args.filepath)
-		config = saved['model_config']
-		model = LlamaEmbeddingClassifier(config)
-		model.load_state_dict(saved['model'])
-		model = model.to(device)
-		print(f"load model from {args.filepath}")
-		tokenizer = Tokenizer(args.max_sentence_len)
-		dev_data = create_data(args.dev, tokenizer, 'valid')
-		dev_dataset = LlamaDataset(dev_data, args)
-		dev_dataloader = DataLoader(dev_dataset, shuffle=False, batch_size=args.batch_size, collate_fn=dev_dataset.collate_fn)
-
-		test_data = create_data(args.test, tokenizer, 'test')
-		test_dataset = LlamaDataset(test_data, args)
-		test_dataloader = DataLoader(test_dataset, shuffle=False, batch_size=args.batch_size, collate_fn=test_dataset.collate_fn)
-
-		dev_acc, dev_f1, dev_pred, dev_true, dev_sents = model_eval(dev_dataloader, model, device)
-		test_acc, test_f1, test_pred, test_true, test_sents = model_eval(test_dataloader, model, device)
-	
-		write_predictions_to_file("dev", args.dev_out, dev_acc, dev_pred, dev_sents)
-		write_predictions_to_file("test", args.test_out, test_acc, test_pred, test_sents)
-
-def get_args():
-	parser = argparse.ArgumentParser()
-	parser.add_argument("--train", type=str, default="data/cfimdb-train.txt")
-	parser.add_argument("--dev", type=str, default="data/cfimdb-dev.txt")
-	parser.add_argument("--test", type=str, default="data/cfimdb-test.txt")
-	parser.add_argument("--label-names", type=str, default="data/cfimdb-label-mapping.json")
-	parser.add_argument("--pretrained-model-path", type=str, default="stories42M.pt")
-	parser.add_argument("--max_sentence_len", type=int, default=None)
-	parser.add_argument("--seed", type=int, default=1337)
-	parser.add_argument("--epochs", type=int, default=5)
-	parser.add_argument("--option", type=str,
-						help='prompt: the Llama parameters are frozen; finetune: Llama parameters are updated',
-						choices=('generate', 'prompt', 'finetune'), default="generate")
-	parser.add_argument("--use_gpu", action='store_true')
-	parser.add_argument("--generated_sentence_low_temp_out", type=str, default="generated-sentence-temp-0.txt")
-	parser.add_argument("--generated_sentence_high_temp_out", type=str, default="generated-sentence-temp-1.txt")
-	parser.add_argument("--dev_out", type=str, default="cfimdb-dev-prompting-output.txt")
-	parser.add_argument("--test_out", type=str, default="cfimdb-test-prompting-output.txt")
-
-	# hyper parameters
-	parser.add_argument("--batch_size", help='sst: 64, cfimdb: 8 can fit a 12GB GPU', type=int, default=8)
-	parser.add_argument("--hidden_dropout_prob", type=float, default=0.3)
-	parser.add_argument("--lr", type=float, help="learning rate, default lr for 'pretrain': 1e-3, 'finetune': 1e-5",
-						default=2e-5)
-
-	args = parser.parse_args()
-	print(f"args: {vars(args)}")
-	return args
 
 if __name__ == "__main__":
-<<<<<<< HEAD
     args = get_args()
     dataset = re.search(r"cfimdb|sst", args.train).group()
     args.filepath = (
         f"models/{args.option}-{dataset}-{args.epochs}-{args.lr}.pt"  # save path
     )
     seed_everything(args.seed)  # fix the seed for reproducibility
-
-    if args.option == "generate":
-        # Step 1
-        # Complete this sentence to test your implementation!
-        prefix = "I have wanted to see this thriller for a while, and it didn't disappoint. Keanu Reeves, playing the hero John Wick, is"
-        generate_sentence(
-            args,
-            prefix,
-            args.generated_sentence_low_temp_out,
-            max_new_tokens=75,
-            temperature=0.0,
-        )
-        generate_sentence(
-            args,
-            prefix,
-            args.generated_sentence_high_temp_out,
-            max_new_tokens=75,
-            temperature=1.0,
-        )
-    elif args.option == "prompt":
-        # Step 2
-        # Solve this task with prompted language modeling
-        test_with_prompting(args)
-    elif args.option == "finetune":
-        # Step 3
-        # Finetune a classification model
-        train(args)
-
-        # Step 4
-        # Evaluate your model on the dev and test sets
-        test(args)
-    else:
-        raise ValueError(f"Invalid option: {args.option}")
-=======
-	args = get_args()
-	args.filepath = f'{args.option}-{args.epochs}-{args.lr}.pt' # save path
-	seed_everything(args.seed)  # fix the seed for reproducibility
 
 	if args.option == "generate":
 		# Step 1
@@ -894,5 +509,4 @@
 		# Evaluate your model on the dev and test sets
 		test(args)
 	else:
-		raise ValueError(f"Invalid option: {args.option}")
->>>>>>> 81cf2001
+		raise ValueError(f"Invalid option: {args.option}")